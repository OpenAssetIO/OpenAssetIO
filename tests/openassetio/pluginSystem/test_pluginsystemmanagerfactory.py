--- conflicted
+++ resolved
@@ -14,13 +14,8 @@
 #   limitations under the License.
 #
 """
-<<<<<<< HEAD
 These tests check the functionality of the plugin system using the
 example plugins provided with the project.
-=======
-These tests check the functionality of the plugin system based
-ManagerFactoryInterface implementation.
->>>>>>> e2d9c2a1
 """
 
 # pylint: disable=no-self-use
@@ -51,11 +46,10 @@
     Provides the name of the environment variable that controls the
     default search paths in the PluginSystem.
     """
-    return "OAIO_PLUGIN_PATH"
+    return "OPENASSETIO_PLUGIN_PATH"
 
 
 @pytest.fixture
-<<<<<<< HEAD
 def local_plugin_path():
     """
     Provides a suitable PluginSystem search path that includes plugins
@@ -86,10 +80,6 @@
     Provides a suitable mock LoggerInterface for test purposes.
     """
     return mock.create_autospec(spec=LoggerInterface)
-=======
-def plugin_path_var_name():
-    return "OPENASSETIO_PLUGIN_PATH"
->>>>>>> e2d9c2a1
 
 
 class Test_PluginSystemManagerFactory_init:
