--- conflicted
+++ resolved
@@ -113,13 +113,7 @@
             try:
                 plugin = self.__pluginManager.plugin(identifier)
                 interface = plugin.interface()
-<<<<<<< HEAD
-                p = self.__pluginManager.plugin(i)
-                interface = p.interface()
             except Exception as ex:  # pylint: disable=broad-except
-=======
-            except Exception as ex:
->>>>>>> 8ad9bebb
                 self._logger.log(
                     "Error loading plugin for '%s': %s" % (identifier, ex), self._logger.kCritical)
                 continue
