--- conflicted
+++ resolved
@@ -257,13 +257,9 @@
         @ref isEntityReference should be implemented regardless.
 
           @li openassetio.constants.kField_EntityReferencesMatchPrefix
-<<<<<<< HEAD
-          @li openassetio.constants.kField_EntityReferencesMatchRegex
-=======
 
         @note Keys should always be strings, and values must be
         plain-old-data types (ie: str, int, float, bool).
->>>>>>> e2d9c2a1
         """
         return {}
 
