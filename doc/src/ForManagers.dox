--- conflicted
+++ resolved
@@ -217,20 +217,12 @@
  *   "setRelatedReferences" to update any internal relationships that
  *   may be affected by the registered change.
  *
-<<<<<<< HEAD
  * @note It is currently in flux as to whether relationship creation
  * should be a hard requirement of the API, or considered hints as set
  * by the host. There is even question as to the validity of the API
  * allowing sets at all, please contribute to the discussion here if you
  * have any opinion on the matter:
- * https://github.com/TheFoundryVisionmongers/OpenAssetIO/discussions/18
-=======
- * @note It is currently in flux as to whether relationship sets should
- * be a hard requirement of the API, or considered hints as set by the
- * host. There is even question as to the validity of the API allowing
- * sets at all, please contribute to the discussion here if you have any
- * opinion on the matter: https://github.com/OpenAssetIO/OpenAssetIO/discussions/18
->>>>>>> 20ea021b
+ * https://github.com/OpenAssetIO/OpenAssetIO/discussions/18
  *
  * @subsection manager_todo_ui Embedding Custom UI Within the Host
  *
