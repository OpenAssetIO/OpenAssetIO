--- conflicted
+++ resolved
@@ -111,19 +111,10 @@
 
 ### Installation
 
-<<<<<<< HEAD
 The OpenAssetIO codebase is available as a git repository on GitHub
 
 ```shell
-git clone git@github.com:TheFoundryVisionmongers/OpenAssetIO
-=======
-```
 git clone git@github.com:OpenAssetIO/OpenAssetIO
-cd OpenAssetIO
-python3.7 -m venv .venv
-. .venv/bin/activate
-pip install -e .
->>>>>>> 20ea021b
 ```
 
 ### System requirements
